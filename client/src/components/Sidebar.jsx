--- conflicted
+++ resolved
@@ -20,14 +20,10 @@
   
   const [expandedSections, setExpandedSections] = useState({
     capabilities: true,
-<<<<<<< HEAD
     enablers: true,
     templates: true,
     tools: true,
     features: true
-=======
-    enablers: true
->>>>>>> 493dd556
   })
   
   const navigate = useNavigate()
@@ -233,9 +229,8 @@
         )}
       </div>
 
-<<<<<<< HEAD
-      <div className="sidebar-section">
-        <div 
+      <div className="sidebar-section">
+        <div
           className="sidebar-section-header"
           onClick={() => toggleSection('templates')}
         >
@@ -341,13 +336,11 @@
               onClick={() => navigate('/features')}
             >
               <Settings size={16} />
-              <span>Kingdom Management</span>
-            </div>
-          </div>
-        )}
-      </div>
-=======
->>>>>>> 493dd556
+              <span>Feature Management</span>
+            </div>
+          </div>
+        )}
+      </div>
     </div>
   )
 }